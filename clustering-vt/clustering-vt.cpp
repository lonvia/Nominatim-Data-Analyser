--- conflicted
+++ resolved
@@ -16,7 +16,7 @@
 #include <iterator>
 #include <filesystem>
 
-const int maxZoom = 13;
+const int maxZoom = 11;
 
 struct properties_to_point_feature_builder {
     vtzero::point_feature_builder& featureBuilder;
@@ -71,92 +71,6 @@
     stream.close();
 }
 
-<<<<<<< HEAD
-const int maxZoom = 5;
-=======
-/**
- * Recursively generates all tiles.
- * 
- * The firstTileX and firstTileY parameters are the coordinates of
- * the top left tile of the group of subtiles that we want to generate. 
- * See https://docs.microsoft.com/en-us/bingmaps/articles/bing-maps-tile-system
- * 
- * For each of the four tiles of the group, if a tile contains features and contains at least
- * one cluster, all its child tiles (four tiles again) are generated for the next zoom level 
- * by the same function recursively.
- * 
- * The recursion stop when we read the max zoom level + 1 or if there is no tiles left to generate because
- * there are no clusters left.
- */
-void generate_tiles(const short zoom, 
-                    const int firstTileX, 
-                    const int firstTileY, 
-                    const std::string& outputFolder, 
-                    mapbox::supercluster::Supercluster superclusterIndex) {
-    for (int x = firstTileX; x < firstTileX + 2; x++) {
-        for (int y = firstTileY; y < firstTileY + 2; y++) {
-            mapbox::feature::feature_collection<std::int16_t> tile = superclusterIndex.getTile(zoom, x, y);
-
-            if (tile.size() != 0) {
-                vtzero::tile_builder tileBuilder;
-                vtzero::layer_builder layerBuilder{tileBuilder, "clustersLayer", 1, 256};
-                vtzero::key_index<std::unordered_map> idx{layerBuilder};
-
-                bool hasCluster = false;
-
-                for (auto &f : tile) {
-                    const mapbox::geometry::point<std::int16_t> featurePoint = f.geometry.get<mapbox::geometry::point<std::int16_t>>();
-
-                    {
-                        vtzero::point_feature_builder featureBuilder{layerBuilder};
-                        featureBuilder.add_point(featurePoint.x, featurePoint.y);
-                        properties_to_point_feature_builder {featureBuilder}(f.properties);
-
-                        //Add the clusterExpansionZoom to a property if the feature is a cluster.
-                        const auto iterator = f.properties.find("cluster_id");
-                        if (iterator != f.properties.end() && iterator->second.get<uint64_t>()) {
-                            hasCluster = true;
-                            uint8_t expansionZoom = superclusterIndex.getClusterExpansionZoom(f.properties["cluster_id"].get<uint64_t>());
-                            featureBuilder.add_property("clusterExpansionZoom", expansionZoom);
-                        }
-
-                        featureBuilder.commit();
-                    }
-                }
-
-                const auto data = tileBuilder.serialize();
-
-                std::ostringstream folderPath;
-                folderPath << outputFolder << "/" << zoom << "/" << x;
-
-                std::ostringstream pbfPath;
-                pbfPath << outputFolder << "/" << zoom << "/" << x << "/" << y << ".pbf";
-
-                std::filesystem::create_directories(folderPath.str());
-                write_data_to_file(data, pbfPath.str());
-
-                //If there is features and clusters inside the tile, we need to also generate its child tiles.
-                //Generate until maxZoom + 1 to also add features where there is no clusters left.
-                if (hasCluster && zoom + 1 <= maxZoom + 1) {
-                    generate_tiles(
-                        zoom + 1,
-                        2*x, //To understand how we get the subtiles coordinates, check the "subtiles" section: https://wiki.openstreetmap.org/wiki/Slippy_map_tilenames
-                        2*y,  //We only call the generate_tiles for the subtile in the top left corner of the four subtiles.
-                        outputFolder,
-                        superclusterIndex
-                    );
-                }
-            }
-
-            //At zoom level = 0 there is only 1 one tile, so we should return after it has been generated.
-            if (zoom == 0 && firstTileX == 0 && firstTileY == 0) {
-                return;
-            }
-        }
-    }
-}
->>>>>>> 805d9e20
-
 int main(int argc, char *argv[]) {
     if (argc == 1) {
         std::cerr << "The output folder is missing!\n";
@@ -199,7 +113,51 @@
 
         timer("total supercluster time");
 
-        generate_tiles(0, 0, 0, argv[1], index);
+       for (int z = 0; z <= maxZoom + 1; z++) {
+            const int zoomDimension = std::pow(2, z);
+            for (int x = 0; x < zoomDimension; x++) {
+                for (int y = 0; y < zoomDimension; y++) {
+
+                    mapbox::feature::feature_collection<std::int16_t> tile = index.getTile(z, x, y);
+
+                    if (tile.size() != 0) {
+                        vtzero::tile_builder tileBuilder;
+                        vtzero::layer_builder layerBuilder{tileBuilder, "clustersLayer", 1, 256};
+                        vtzero::key_index<std::unordered_map> idx{layerBuilder};
+
+                        for (auto &f : tile) {
+                            const mapbox::geometry::point<std::int16_t> featurePoint = f.geometry.get<mapbox::geometry::point<std::int16_t>>();
+
+                            {
+                                vtzero::point_feature_builder featureBuilder{layerBuilder};
+                                featureBuilder.add_point(featurePoint.x, featurePoint.y);
+                                properties_to_point_feature_builder {featureBuilder}(f.properties);
+
+                                //Add the clusterExpansionZoom to a property if the feature is a cluster.
+                                const auto iterator = f.properties.find("cluster_id");
+                                if (iterator != f.properties.end() && iterator->second.get<uint64_t>()) {
+                                    uint8_t expansionZoom = index.getClusterExpansionZoom(f.properties["cluster_id"].get<uint64_t>());
+                                    featureBuilder.add_property("clusterExpansionZoom", expansionZoom);
+                                }
+
+                                featureBuilder.commit();
+                            }
+                        }
+
+                        const auto data = tileBuilder.serialize();
+
+                        std::ostringstream folderPath;
+                        folderPath << argv[1] << "/" << z << "/" << x;
+
+                        std::ostringstream pbfPath;
+                        pbfPath << argv[1] << "/" << z << "/" << x << "/" << y << ".pbf";
+
+                        std::filesystem::create_directories(folderPath.str());
+                        write_data_to_file(data, pbfPath.str());
+                    }
+                }
+            }
+        }
 
         timer("total tiles generation time");
     }else {
